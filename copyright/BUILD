--- conflicted
+++ resolved
@@ -2,14 +2,8 @@
     name = "check_copyright_up_to_date",
     srcs = ["check_copyright.py"],
     data = [
-<<<<<<< HEAD
+        "copyright.txt",
         "//src:source_files",
-=======
-        "//src:source_files"
-        "copyright.txt"
->>>>>>> 44d8b3ee
     ],
     main = "check_copyright.py",
-    deps = [
-    ],
 )
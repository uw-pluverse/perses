<<<<<<< HEAD
py_binary(
    name = "check_copyright",
    srcs = ["check_copyright.py"],
    data = [":copyright.txt"],
    deps = [
    	
=======
py_library(
    name = "check_copyright",
    srcs = ["check_copyright.py"],
    data = [
        "copyright.txt",
>>>>>>> cf988375
    ],
)

py_test(
    name = "check_copyright_test",
    srcs = ["check_copyright_test.py"],
<<<<<<< HEAD
    data = [    

=======
    data = [
        "check_copyright",
>>>>>>> cf988375
    ],
    deps = [
        ":check_copyright",
    ],
)<|MERGE_RESOLUTION|>--- conflicted
+++ resolved
@@ -1,31 +1,14 @@
-<<<<<<< HEAD
-py_binary(
-    name = "check_copyright",
-    srcs = ["check_copyright.py"],
-    data = [":copyright.txt"],
-    deps = [
-    	
-=======
 py_library(
     name = "check_copyright",
     srcs = ["check_copyright.py"],
     data = [
         "copyright.txt",
->>>>>>> cf988375
     ],
 )
 
 py_test(
     name = "check_copyright_test",
     srcs = ["check_copyright_test.py"],
-<<<<<<< HEAD
-    data = [    
-
-=======
-    data = [
-        "check_copyright",
->>>>>>> cf988375
-    ],
     deps = [
         ":check_copyright",
     ],

/*
 * Copyright (C) 2018-2020 University of Waterloo.
 *
 * This file is part of Perses.
 *
 * Perses is free software; you can redistribute it and/or modify it under the
 * terms of the GNU General Public License as published by the Free Software
 * Foundation; either version 3, or (at your option) any later version.
 *
 * Perses is distributed in the hope that it will be useful, but WITHOUT ANY
 * WARRANTY; without even the implied warranty of MERCHANTABILITY or FITNESS
 * FOR A PARTICULAR PURPOSE.  See the GNU General Public License for more details.
 *
 * You should have received a copy of the GNU General Public License along with
 * Perses; see the file LICENSE.  If not see <http://www.gnu.org/licenses/>.
 */
package org.perses.reduction

import com.google.common.flogger.FluentLogger
import org.perses.program.EnumFormatControl
import org.perses.program.ScriptFile
import org.perses.program.TokenizedProgram
import org.perses.util.PerformanceMonitor
import org.perses.util.PerformanceMonitor.IActionOnLongRunningTask
import org.perses.util.TimeUtil
import java.io.Closeable
import java.io.File
import java.util.concurrent.Callable
import java.util.concurrent.Executors
import java.util.concurrent.FutureTask
import java.util.concurrent.atomic.AtomicInteger

/** An execution service for test script runs.  */
class TestScriptExecutorService(
  tempRootFolder: File,
  private val numOfThreads: Int,
  testScriptFile: ScriptFile,
  sourceFileName: String,
  scriptExecutionMonitorIntervalMillis: Int
) : Closeable {

  companion object {
    val ALWAYS_TRUE_PRECHECK = { TestScript.TestResult(exitCode = 0, elapsedMilliseconds = 0) }
    val logger = FluentLogger.forEnclosingClass()
  }

  val statistics = Statistics()

  // TODO: create the executor outside, and pass it in as a parameter, so that others can use the
  //       executor.
  private var executorService = Executors.newFixedThreadPool(numOfThreads)
  private var reductionFolderManager: ReductionFolderManager?
  private var scriptExecutionMonitor:
    PerformanceMonitor<ReductionTestScriptExecutorCallback>?

  init {
    require(numOfThreads > 0) {
      "The number of threads must be positive: $numOfThreads"
    }
    require(sourceFileName.indexOf('/') < 0 || sourceFileName.indexOf('\\') < 0) {
      "Invalid source file name. It should be the name only: $sourceFileName"
    }
    if (!tempRootFolder.exists()) {
      check(tempRootFolder.mkdir()) { "Failed to create folder $tempRootFolder" }
    }
    assert(tempRootFolder.isDirectory) {
      "The temp root folder is not a directory: $tempRootFolder"
    }

    reductionFolderManager = ReductionFolderManager(
      tempRootFolder,
      testScriptFile,
      sourceFileName
    )
    scriptExecutionMonitor = PerformanceMonitor(
      sleepIntervalMillis = scriptExecutionMonitorIntervalMillis,
      actionOnLongRunningTask =
<<<<<<< HEAD
      object : IActionOnLongRunningTask<ReductionTestScriptExecutorCallback> {
        override fun onLongRunningTask(
          task: ReductionTestScriptExecutorCallback,
          duration: Int,
          threshold: Int
        ) {
          if (logger.atWarning().isEnabled) {
            Util.formatDateForDisplay(duration.toLong())
            logger.atWarning().log(
              "One script execution takes %s",
              Util.formatDateForDisplay(duration.toLong())
            )
=======
        object : IActionOnLongRunningTask<ReductionTestScriptExecutorCallback> {
          override fun onLongRunningTask(
            task: ReductionTestScriptExecutorCallback,
            duration: Int,
            threshold: Int
          ) {
            if (logger.atWarning().isEnabled) {
              TimeUtil.formatDateForDisplay(duration.toLong())
              logger.atWarning().log(
                "One script execution takes %s",
                TimeUtil.formatDateForDisplay(duration.toLong())
              )
            }
>>>>>>> 24b7dcff
          }
        }
      }
    )
  }

  fun createNamedReductionFolder(folderName: String) =
    reductionFolderManager!!.createNamedFolder(folderName)

  @Override
  override fun close() {
    executorService?.shutdown()
    reductionFolderManager?.deleteRootFolder()
    scriptExecutionMonitor!!.close()

    executorService = null
    reductionFolderManager = null
    scriptExecutionMonitor = null
  }

  fun finalize() {
    check(executorService == null && reductionFolderManager == null) {
      "This $this has not been closed."
    }
  }

  /**
   * FIXME: make this method blocking if there is no available tasks.
   */
  fun testProgram(
    prechecker: () -> TestScript.TestResult,
    program: TokenizedProgram,
    keepOrigCodeFormat: EnumFormatControl
  ): FutureTestScriptExecutionTask {
    statistics.onSubmitTest()
    val workingFolder = reductionFolderManager!!.createNextFolder()
    val result = FutureTestScriptExecutionTask(
      ReductionTestScriptExecutorCallback(
        workingFolder,
        prechecker,
        program,
        keepOrigCodeFormat,
        statistics,
        scriptExecutionMonitor!!
      )
    )
    executorService.submit(result)
    return result
  }

  class FutureTestScriptExecutionTask(
    private val callable: ReductionTestScriptExecutorCallback
  ) : FutureTask<TestScript.TestResult>(callable) {
    val workingDirectory: File
      get() = callable.workingDirectory.folder

    val program: TokenizedProgram
      get() = callable.program
  }

  /** The test script runner for future.  */
  class ReductionTestScriptExecutorCallback(
    val workingDirectory: ReductionFolder,
    private val prechecker: () -> TestScript.TestResult,
    val program: TokenizedProgram,
    private val keepOrigCodeFormat: EnumFormatControl,
    private val statistics: Statistics,
    private val runtimePerformanceMonitor:
    PerformanceMonitor<ReductionTestScriptExecutorCallback>
  ) : Callable<TestScript.TestResult> {

    override fun call(): TestScript.TestResult {
      statistics.onRunPrecheck()
      val precheckResult = prechecker.invoke()
      if (precheckResult.isFail) {
        return precheckResult
      }
      statistics.onExecuteScript()
      runtimePerformanceMonitor.onTaskStart(this)
      program.writeToFile(workingDirectory.sourceFilePath, keepOrigCodeFormat)
      val result = workingDirectory.testScript.test()
      workingDirectory.deleteAllOtherFiles()
      runtimePerformanceMonitor.onTaskEnd(this)
      return result
    }
  }

  class Statistics {
    private val submittedTestCounter = AtomicInteger()
    private val preCheckCounterCounter = AtomicInteger()
    private val scriptExecutionCounter = AtomicInteger()

    internal fun onSubmitTest() {
      submittedTestCounter.incrementAndGet()
    }

    internal fun onRunPrecheck() {
      preCheckCounterCounter.incrementAndGet()
    }

    internal fun onExecuteScript() {
      scriptExecutionCounter.incrementAndGet()
    }

    fun getSubmittedTestNumber() = submittedTestCounter.get()
    fun getPrecheckExecutionNumber() = preCheckCounterCounter.get()
    fun getScriptExecutionNumber() = scriptExecutionCounter.get()
  }
}<|MERGE_RESOLUTION|>--- conflicted
+++ resolved
@@ -75,20 +75,6 @@
     scriptExecutionMonitor = PerformanceMonitor(
       sleepIntervalMillis = scriptExecutionMonitorIntervalMillis,
       actionOnLongRunningTask =
-<<<<<<< HEAD
-      object : IActionOnLongRunningTask<ReductionTestScriptExecutorCallback> {
-        override fun onLongRunningTask(
-          task: ReductionTestScriptExecutorCallback,
-          duration: Int,
-          threshold: Int
-        ) {
-          if (logger.atWarning().isEnabled) {
-            Util.formatDateForDisplay(duration.toLong())
-            logger.atWarning().log(
-              "One script execution takes %s",
-              Util.formatDateForDisplay(duration.toLong())
-            )
-=======
         object : IActionOnLongRunningTask<ReductionTestScriptExecutorCallback> {
           override fun onLongRunningTask(
             task: ReductionTestScriptExecutorCallback,
@@ -102,10 +88,8 @@
                 TimeUtil.formatDateForDisplay(duration.toLong())
               )
             }
->>>>>>> 24b7dcff
           }
         }
-      }
     )
   }
 
@@ -171,7 +155,7 @@
     private val keepOrigCodeFormat: EnumFormatControl,
     private val statistics: Statistics,
     private val runtimePerformanceMonitor:
-    PerformanceMonitor<ReductionTestScriptExecutorCallback>
+      PerformanceMonitor<ReductionTestScriptExecutorCallback>
   ) : Callable<TestScript.TestResult> {
 
     override fun call(): TestScript.TestResult {

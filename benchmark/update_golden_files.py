--- conflicted
+++ resolved
@@ -46,15 +46,13 @@
         output_file="bazel-bin/benchmark/clang-22382/result_reduction_golden_test_perses_node_priority_with_dfs_delta_small.c",
         golden_file="benchmark/clang-22382/golden_perses.c"),
     Target(
-<<<<<<< HEAD
         target_name="//benchmark/go-30606:reduction_golden_test",
         output_file="bazel-bin/benchmark/go-30606/result_reduction_golden_test_perses_node_priority_with_dfs_delta_30606.go",
         golden_file="benchmark/go-30606/golden_reduced_30606.go"),
-=======
+    Target(
         target_name="//benchmark/go-28390:reduction_golden_test",
         output_file="bazel-bin/benchmark/go-28390/result_reduction_golden_test_perses_node_priority_with_dfs_delta_28390.go",
         golden_file="benchmark/go-28390/golden_reduced_28390.go"),
->>>>>>> 2fa3cf0b
 ]
 
 for target in targets:

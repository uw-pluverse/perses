#!/usr/bin/env bash

set -o pipefail
set -o nounset
set -o errexit

readonly BASENAME=$(basename "${0}")
readonly DIR=$(dirname "${0}")
if [[ -n "${DIR}" ]] && [[ "${DIR}" != "." ]]
then
  echo "This script has to be called within its parent directory, namely run ./${BASENAME} in '${DIR}'" 1>&2
  exit 1
fi

readonly WORKSPACE=$(realpath "../")
if [[ ! -f "${WORKSPACE}/WORKSPACE" ]]
then
  echo "Ths directory ${WORKSPACE} is not a bazel workspace."
  exit 1
fi

docker pull cnsun/perses:perses_part_54_name_clang_trunk

readonly PERSES_ROOT_IN_DOCKER="/tmp/perses"

readonly USER_ID=$(id --user)
readonly USER_NAME=$(id --user --name)
readonly GROUP_ID=$(id --group)
readonly GROUP_NAME=$(id --group --name)

readonly UPDATE_BAZEL_SCRIPT="update_bazel.sh"
cat > "${UPDATE_BAZEL_SCRIPT}" <<-EOF
#!/usr/bin/env bash

set -o nounset
set -o pipefail
set -o errexit

sudo apt install --yes curl gnupg
curl -fsSL https://bazel.build/bazel-release.pub.gpg | gpg --dearmor > bazel.gpg
sudo mv bazel.gpg /etc/apt/trusted.gpg.d/
echo "deb [arch=amd64] https://storage.googleapis.com/bazel-apt stable jdk1.8" | sudo tee /etc/apt/sources.list.d/bazel.list

sudo apt update && sudo apt install --yes bazel

sudo mv /usr/local/bin/bazel /usr/local/bin/bazel.bak
EOF
chmod +x "${UPDATE_BAZEL_SCRIPT}"

readonly INIT_DOCKER_SCRIPT="init_docker.sh"
cat > "${INIT_DOCKER_SCRIPT}" <<-EOF
#!/usr/bin/env bash
  
set -o nounset
set -o pipefail
set -o errexit

sudo groupadd --gid ${GROUP_ID} ${GROUP_NAME}
sudo useradd --shell "/bin/bash" --create-home --uid ${USER_ID} --gid ${GROUP_ID} --groups sudo ${USER_NAME}
echo "Change password for ${USER_NAME} in docker"
sudo passwd ${USER_NAME}

sudo --user=${USER_NAME} ./${UPDATE_BAZEL_SCRIPT}
echo "Switching to user ${USER_NAME}"
su ${USER_NAME}
EOF
chmod +x "${INIT_DOCKER_SCRIPT}"

trap "rm ${INIT_DOCKER_SCRIPT} ${UPDATE_BAZEL_SCRIPT}" EXIT

# --cap-add is to enable LeakSanitizer
#   See https://github.com/google/sanitizers/issues/764
docker container run \
<<<<<<< HEAD
        --volume "${WORKSPACE}:${PERSES_ROOT_IN_DOCKER}" \
=======
  --volume "${WORKSPACE}:${PERSES_ROOT_IN_DOCKER}" \
>>>>>>> 8dcc92bb
	--cap-add SYS_PTRACE \
	--interactive \
	--tty cnsun/perses:perses_part_54_name_clang_trunk 
<|MERGE_RESOLUTION|>--- conflicted
+++ resolved
@@ -71,11 +71,7 @@
 # --cap-add is to enable LeakSanitizer
 #   See https://github.com/google/sanitizers/issues/764
 docker container run \
-<<<<<<< HEAD
-        --volume "${WORKSPACE}:${PERSES_ROOT_IN_DOCKER}" \
-=======
   --volume "${WORKSPACE}:${PERSES_ROOT_IN_DOCKER}" \
->>>>>>> 8dcc92bb
 	--cap-add SYS_PTRACE \
 	--interactive \
 	--tty cnsun/perses:perses_part_54_name_clang_trunk 
